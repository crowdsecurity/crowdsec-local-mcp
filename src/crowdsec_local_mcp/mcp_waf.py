import json
import subprocess
import tempfile
import time
import urllib.parse
from pathlib import Path
from typing import Any
from collections.abc import Callable

import jsonschema
import requests
import yaml

from mcp import types

from .mcp_core import LOGGER, PROMPTS_DIR, REGISTRY, SCRIPT_DIR, ToolHandler

WAF_PROMPT_FILE = PROMPTS_DIR / "prompt-waf.txt"
WAF_EXAMPLES_FILE = PROMPTS_DIR / "prompt-waf-examples.txt"
WAF_DEPLOY_FILE = PROMPTS_DIR / "prompt-waf-deploy.txt"
WAF_TESTS_PROMPT_FILE = PROMPTS_DIR / "prompt-waf-tests.txt"

CROWDSEC_SCHEMAS_DIR = SCRIPT_DIR / "yaml-schemas"
WAF_SCHEMA_FILE = CROWDSEC_SCHEMAS_DIR / "appsec_rules_schema.yaml"

WAF_TEST_COMPOSE_DIR = SCRIPT_DIR / "compose" / "waf-test"
WAF_TEST_COMPOSE_FILE = WAF_TEST_COMPOSE_DIR / "docker-compose.yml"
WAF_TEST_RULE_PATH = WAF_TEST_COMPOSE_DIR / "rules" / "current-rule.yaml"
WAF_TEST_APPSEC_TEMPLATE = (
    WAF_TEST_COMPOSE_DIR
    / "crowdsec"
    / "appsec-configs"
    / "mcp-appsec.yaml.template"
)
WAF_TEST_APPSEC_CONFIG = (
    WAF_TEST_COMPOSE_DIR
    / "crowdsec"
    / "appsec-configs"
    / "mcp-appsec.yaml"
)
WAF_RULE_NAME_PLACEHOLDER = "__PLACEHOLDER_FOR_USER_RULE__"
WAF_TEST_PROJECT_NAME = "crowdsec-mcp-waf"
WAF_TEST_NETWORK_NAME = f"{WAF_TEST_PROJECT_NAME}_waf-net"
WAF_DEFAULT_TARGET_URL = "http://nginx-appsec"
WAF_DEFAULT_NUCLEI_IMAGE = "projectdiscovery/nuclei:latest"

DEFAULT_EXPLOIT_REPOSITORIES = [
    "https://github.com/projectdiscovery/nuclei-templates.git",
]
DEFAULT_EXPLOIT_TARGET_DIR = SCRIPT_DIR / "cached-exploits"

CASE_SENSITIVE_MATCH_TYPES = ["regex", "contains", "startsWith", "endsWith", "equals"]
SQL_KEYWORD_INDICATORS = ["union", "select", "insert", "update", "delete", "drop"]

_COMPOSE_CMD_CACHE: list[str] | None = None
_COMPOSE_STACK_PROCESS: subprocess.Popen | None = None


def _detect_compose_command() -> list[str]:
    """Detect whether docker compose or docker-compose is available."""
    global _COMPOSE_CMD_CACHE
    if _COMPOSE_CMD_CACHE is not None:
        return _COMPOSE_CMD_CACHE

    candidates = [["docker", "compose"], ["docker-compose"]]

    for candidate in candidates:
        try:
            result = subprocess.run(
                candidate + ["version"],
                check=True,
                capture_output=True,
                text=True,
            )
            if result.returncode == 0:
                _COMPOSE_CMD_CACHE = candidate
                LOGGER.info("Detected compose command: %s", " ".join(candidate))
                return candidate
        except FileNotFoundError:
            continue
        except subprocess.CalledProcessError:
            continue

    LOGGER.error(
        "Failed to detect Docker Compose command; ensure Docker is installed and available"
    )
    raise RuntimeError(
        "Docker Compose is required but was not found. Install Docker and ensure `docker compose` or `docker-compose` is available."
    )


def _collect_compose_logs(services: list[str] | None = None, tail_lines: int = 200) -> str:
    cmd = _detect_compose_command() + [
        "-p",
        WAF_TEST_PROJECT_NAME,
        "-f",
        str(WAF_TEST_COMPOSE_FILE),
        "logs",
    ]
    if services:
        cmd.extend(services)

    result = subprocess.run(
        cmd,
        cwd=str(WAF_TEST_COMPOSE_DIR),
        capture_output=True,
        text=True,
        check=False,
    )

    combined = "\n".join(
        part.strip()
        for part in ((result.stdout or ""), (result.stderr or ""))
        if part
    ).strip()

    if not combined:
        return ""

    lines = combined.splitlines()
    if tail_lines and len(lines) > tail_lines:
        lines = lines[-tail_lines:]
        lines.insert(0, f"(showing last {tail_lines} lines)")
    return "\n".join(lines)


def _run_compose_command(
    args: list[str], capture_output: bool = True, check: bool = True
) -> subprocess.CompletedProcess:
    """Run a docker compose command inside the WAF test harness directory."""
    base_cmd = _detect_compose_command()
    full_cmd = base_cmd + ["-p", WAF_TEST_PROJECT_NAME, "-f", str(WAF_TEST_COMPOSE_FILE)] + args
    LOGGER.info("Executing compose command: %s", " ".join(full_cmd))

    try:
        return subprocess.run(
            full_cmd,
            cwd=str(WAF_TEST_COMPOSE_DIR),
            check=check,
            capture_output=capture_output,
            text=True,
        )
    except FileNotFoundError as error:
        LOGGER.error("Compose command failed to start: %s", error)
        raise RuntimeError(f"Failed to run {' '.join(base_cmd)}: {error}") from error
    except subprocess.CalledProcessError as error:
        stdout = (error.stdout or "").strip()
        stderr = (error.stderr or "").strip()
        combined = "\n".join(part for part in (stdout, stderr) if part)
        if not combined:
            combined = str(error)
        LOGGER.error(
            "Compose command exited with %s: %s",
            error.returncode,
            combined.splitlines()[0] if combined else "no output",
        )
        raise RuntimeError(
            f"docker compose {' '.join(args)} failed (exit code {error.returncode}):\n{combined}"
        ) from error


def _run_compose_exec(
    args: list[str], capture_output: bool = True, check: bool = True
) -> subprocess.CompletedProcess:
    """Run docker compose exec against the CrowdSec container."""
    exec_args = ["exec", "-T"] + args
    return _run_compose_command(exec_args, capture_output=capture_output, check=check)


def _teardown_compose_stack(check: bool = True) -> None:
    """Stop the compose stack and ensure any supervising process is terminated."""
    global _COMPOSE_STACK_PROCESS
    if not WAF_TEST_COMPOSE_FILE.exists():
        LOGGER.warning(
            "Requested stack teardown but compose file %s is missing", WAF_TEST_COMPOSE_FILE
        )
        _COMPOSE_STACK_PROCESS = None
        return

    LOGGER.info("Stopping WAF test stack")
    try:
        _run_compose_command(["down"], check=check)
    finally:
        if _COMPOSE_STACK_PROCESS is not None:
            try:
                _COMPOSE_STACK_PROCESS.wait(timeout=15)
            except subprocess.TimeoutExpired:
                LOGGER.warning(
                    "Compose stack process did not exit in time; terminating forcefully"
                )
                _COMPOSE_STACK_PROCESS.kill()
                _COMPOSE_STACK_PROCESS.wait(timeout=5)
        _COMPOSE_STACK_PROCESS = None


def _wait_for_crowdsec_ready(timeout: int = 90) -> None:
    """Wait until the CrowdSec local API is reachable."""
    global _COMPOSE_STACK_PROCESS
    LOGGER.info("Waiting for CrowdSec API to become ready (timeout=%s)", timeout)
    deadline = time.time() + timeout
    while time.time() < deadline:
        if _COMPOSE_STACK_PROCESS is not None:
            exit_code = _COMPOSE_STACK_PROCESS.poll()
            if exit_code is not None:
                _COMPOSE_STACK_PROCESS = None
                logs = _collect_compose_logs(["crowdsec", "nginx", "backend"])
                log_section = f"\n\nService logs:\n{logs}" if logs else ""
                raise RuntimeError(
                    "WAF stack exited while waiting for CrowdSec to become ready"
                    f" (exit code {exit_code}).{log_section}"
                )
        try:
            result = _run_compose_exec(
                ["crowdsec", "cscli", "lapi", "status"], capture_output=True, check=False
            )
            if isinstance(result, subprocess.CompletedProcess) and result.returncode == 0:
                LOGGER.info("CrowdSec API is ready")
                return
        except RuntimeError:
            pass
        time.sleep(3)

    LOGGER.error("CrowdSec API did not become ready before timeout")
    raise RuntimeError("CrowdSec local API did not become ready in time")


def _run_nuclei_container(
    workspace: Path,
    template_path: Path,
    *,
    nuclei_image: str,
    target_url: str,
    nuclei_args: list[str] | None = None,
    timeout: int = 180,
) -> tuple[bool, str]:
    """Run the provided nuclei template inside a disposable docker container."""
    rel_template = template_path.relative_to(workspace)
    container_template_path = f"/nuclei/{rel_template.as_posix()}"

    command = [
        "docker",
        "run",
        "--rm",
        "--network",
        WAF_TEST_NETWORK_NAME,
        "-v",
        f"{workspace}:/nuclei",
        nuclei_image,
        "-t",
        container_template_path,
        "-u",
        target_url,
        "-jsonl",
        "-silent",
    ]
    if nuclei_args:
        command.extend(str(arg) for arg in nuclei_args)

    LOGGER.info("Executing nuclei container: %s", " ".join(command))

    try:
        result = subprocess.run(
            command,
            capture_output=True,
            text=True,
            timeout=timeout,
            check=False,
        )
    except FileNotFoundError as exc:
        LOGGER.error("Docker binary not found while launching nuclei container")
        return (False, f"Docker is required to run nuclei tests but was not found: {exc}")
    except subprocess.TimeoutExpired:
        LOGGER.error("Nuclei container timed out after %s seconds", timeout)
        return (
            False,
            "Nuclei execution timed out. Consider simplifying the template or increasing the timeout.",
        )

    stdout = (result.stdout or "").strip()
    stderr = (result.stderr or "").strip()
    details: list[str] = []
    if stdout:
        details.append(f"stdout:\n{stdout}")
    if stderr:
        details.append(f"stderr:\n{stderr}")
    detail_text = "\n\n".join(details)

    if result.returncode != 0:
        LOGGER.error("Nuclei container exited with code %s", result.returncode)
        failure = (
            f"Nuclei container exited with status {result.returncode}."
            + (f"\n\n{detail_text}" if detail_text else "")
        )
        return (False, failure)

    matches: list[dict[str, Any]] = []
    unmatched_lines: list[str] = []
    for line in stdout.splitlines():
        if not line.strip():
            continue
        try:
            payload = json.loads(line)
            if isinstance(payload, dict):
                matches.append(payload)
            else:
                unmatched_lines.append(line)
        except json.JSONDecodeError:
            unmatched_lines.append(line)

    if not matches:
        LOGGER.warning("Nuclei execution completed but no matches were reported")
        info_lines = []
        if unmatched_lines:
            info_lines.append("Nuclei produced output but no matches were recorded:\n" + "\n".join(unmatched_lines))
        else:
            info_lines.append(
                "Nuclei completed successfully but reported zero matches. "
                "The WAF rule likely did not block the request (missing HTTP 403)."
            )
        if stderr:
            info_lines.append(f"stderr:\n{stderr}")
        return (False, "\n\n".join(info_lines))

    summary_lines = [
        f"Nuclei reported {len(matches)} match(es) using template {rel_template.name}.",
    ]
    for match in matches:
        template_id = match.get("template-id") or match.get("templateID") or rel_template.stem
        url = match.get("matched-at") or match.get("matchedAt") or target_url
        summary_lines.append(f" - {template_id} matched at {url}")
    if unmatched_lines:
        summary_lines.append(
            "Additional nuclei output:\n" + "\n".join(unmatched_lines)
        )
    if stderr:
        summary_lines.append(f"stderr:\n{stderr}")
    return (True, "\n".join(summary_lines))


def _start_waf_test_stack(rule_yaml: str) -> tuple[str | None, str | None]:
    global _COMPOSE_STACK_PROCESS
    LOGGER.info("Starting WAF test stack")
    if not WAF_TEST_COMPOSE_FILE.exists():
        LOGGER.error("Compose file missing at %s", WAF_TEST_COMPOSE_FILE)
        return (
            None,
            "Docker compose stack not found; expected compose/waf-test/docker-compose.yml",
        )

    try:
        rule_metadata = yaml.safe_load(rule_yaml) or {}
    except yaml.YAMLError as exc:
        LOGGER.error("Failed to parse WAF rule YAML: %s", exc)
        return (None, f"Cannot parse WAF rule YAML: {exc}")

    if not isinstance(rule_metadata, dict):
        return (None, "WAF rule YAML must define a top-level mapping")

    rule_name = rule_metadata.get("name")
    if not isinstance(rule_name, str) or not rule_name.strip():
        LOGGER.warning("WAF rule YAML missing required 'name' field")
        return (None, "WAF rule YAML must include a non-empty string 'name' field")
    rule_name = rule_name.strip()

    if not WAF_TEST_APPSEC_TEMPLATE.exists():
        LOGGER.error("AppSec template missing at %s", WAF_TEST_APPSEC_TEMPLATE)
        return (
            None,
            "AppSec config template not found; expected compose/waf-test/crowdsec/appsec-configs/mcp-appsec.yaml.template",
        )

    template_content = WAF_TEST_APPSEC_TEMPLATE.read_text(encoding="utf-8")
    if WAF_RULE_NAME_PLACEHOLDER not in template_content:
        return (None, "AppSec config template missing rule name placeholder")

    rendered_appsec_config = template_content.replace(WAF_RULE_NAME_PLACEHOLDER, rule_name)

    WAF_TEST_COMPOSE_DIR.mkdir(parents=True, exist_ok=True)
    WAF_TEST_RULE_PATH.parent.mkdir(parents=True, exist_ok=True)
    WAF_TEST_RULE_PATH.write_text(rule_yaml, encoding="utf-8")
    WAF_TEST_APPSEC_CONFIG.parent.mkdir(parents=True, exist_ok=True)
    WAF_TEST_APPSEC_CONFIG.write_text(rendered_appsec_config, encoding="utf-8")

    if _COMPOSE_STACK_PROCESS is not None:
        if _COMPOSE_STACK_PROCESS.poll() is None:
            LOGGER.warning("Stack start requested while previous stack still running")
            return (
                None,
                "WAF test stack appears to be running already. Stop it before starting a new session.",
            )
        _COMPOSE_STACK_PROCESS = None

    try:
        _run_compose_command(["up", "-d", "crowdsec"])
    except RuntimeError as error:
        LOGGER.error("Failed to start CrowdSec container: %s", error)
        logs = _collect_compose_logs(["crowdsec"])
        message = str(error)
        if logs:
            message = f"{message}\n\nCrowdSec logs:\n{logs}"
        return (None, message)

    try:
        _wait_for_crowdsec_ready()
    except RuntimeError as error:
        LOGGER.error("CrowdSec failed readiness check: %s", error)
        logs = _collect_compose_logs(["crowdsec"])
        log_section = f"\n\nCrowdSec logs:\n{logs}" if logs else ""
        _teardown_compose_stack(check=False)
        return (None, f"{error}{log_section}")

    compose_base = _detect_compose_command() + [
        "-p",
        WAF_TEST_PROJECT_NAME,
        "-f",
        str(WAF_TEST_COMPOSE_FILE),
        "up",
        "--build",
        "--abort-on-container-exit",
    ]

    try:
        process = subprocess.Popen(
            compose_base + ["crowdsec", "nginx", "backend"],
            cwd=str(WAF_TEST_COMPOSE_DIR),
            stdout=subprocess.DEVNULL,
            stderr=subprocess.STDOUT,
        )
    except FileNotFoundError:
        LOGGER.error("Failed to launch docker compose process")
        return (
            None,
            "Docker Compose is required but could not be executed. Ensure Docker is installed and available.",
        )

    _COMPOSE_STACK_PROCESS = process

    time.sleep(2)
    immediate_exit = process.poll()
    if immediate_exit is not None:
        LOGGER.error("Compose process exited immediately with code %s", immediate_exit)
        logs = _collect_compose_logs(["crowdsec", "nginx", "backend"])
        log_section = f"\n\nService logs:\n{logs}" if logs else ""
        _teardown_compose_stack(check=False)
        return (
            None,
            f"docker compose up failed to start the stack (exit code {immediate_exit}).{log_section}",
        )

    LOGGER.info("WAF test stack started successfully")
    return ("http://localhost:8081", None)


def _stop_waf_test_stack() -> None:
    LOGGER.info("Stopping WAF test stack via tool request")
    _teardown_compose_stack(check=True)


def _validate_waf_rule(rule_yaml: str) -> list[types.TextContent]:
    """Validate that a CrowdSec WAF rule YAML conforms to the schema."""
    LOGGER.info("Validating WAF rule YAML (size=%s bytes)", len(rule_yaml.encode("utf-8")))
    try:
        if not WAF_SCHEMA_FILE.exists():
            LOGGER.error("Schema file missing at %s", WAF_SCHEMA_FILE)
            return [
                types.TextContent(
                    type="text",
                    text=f"❌ VALIDATION FAILED: Schema file {WAF_SCHEMA_FILE} not found",
                )
            ]

        schema = yaml.safe_load(WAF_SCHEMA_FILE.read_text(encoding="utf-8"))
        parsed = yaml.safe_load(rule_yaml)

        if parsed is None:
            LOGGER.warning("Validation request received empty YAML content")
            return [
                types.TextContent(
                    type="text",
                    text="❌ VALIDATION FAILED: Empty or invalid YAML content",
                )
            ]

        if not isinstance(parsed, dict):
            return [
                types.TextContent(
                    type="text",
                    text="❌ VALIDATION FAILED: YAML must be a dictionary/object",
                )
            ]

        jsonschema.validate(instance=parsed, schema=schema)

        LOGGER.info("WAF rule validation passed")
        return [
            types.TextContent(
                type="text",
                text="✅ VALIDATION PASSED: Rule conforms to CrowdSec AppSec schema",
            )
        ]

    except yaml.YAMLError as e:
        LOGGER.error("YAML syntax error during validation: %s", e)
        return [
            types.TextContent(
                type="text",
                text=f"❌ VALIDATION FAILED: YAML syntax error: {e!s}",
            )
        ]
    except jsonschema.ValidationError as e:
        error_path = " -> ".join(str(p) for p in e.absolute_path) if e.absolute_path else "root"
        LOGGER.warning("Schema validation error at %s: %s", error_path, e.message)
        return [
            types.TextContent(
                type="text",
                text=f"❌ VALIDATION FAILED: Schema validation error at {error_path}: {e.message}",
            )
        ]
    except jsonschema.SchemaError as e:
        LOGGER.error("Invalid schema encountered: %s", e)
        return [
            types.TextContent(
                type="text",
                text=f"❌ VALIDATION FAILED: Invalid schema: {e!s}",
            )
        ]
    except Exception as e:
        LOGGER.error("Unexpected validation error: %s", e)
        return [
            types.TextContent(
                type="text",
                text=f"❌ VALIDATION FAILED: Unexpected error: {e!s}",
            )
        ]


def _lint_waf_rule(rule_yaml: str) -> list[types.TextContent]:
    """Lint a CrowdSec WAF rule and provide warnings/hints for improvement."""
    LOGGER.info("Linting WAF rule YAML (size=%s bytes)", len(rule_yaml.encode("utf-8")))
    try:
        parsed = yaml.safe_load(rule_yaml)

        if parsed is None:
            LOGGER.warning("Lint request failed: YAML content was empty or invalid")
            return [
                types.TextContent(
                    type="text",
                    text="❌ LINT ERROR: Cannot lint empty or invalid YAML",
                )
            ]

        warnings: list[str] = []
        hints: list[str] = []

        if not isinstance(parsed, dict):
            warnings.append("Rule should be a YAML dictionary")

        if "name" not in parsed:
            warnings.append("Missing 'name' field")

        if "rules" not in parsed:
            warnings.append("Missing 'rules' field")

        if "labels" not in parsed:
            warnings.append("Missing 'labels' field")

        if "name" in parsed:
            name = parsed.get("name", "")
            if isinstance(name, str):
                if name.startswith("crowdsecurity/"):
                    warnings.append(
                        "Rule name starts with 'crowdsecurity/' which is reserved for official CrowdSec rules; consider using your own namespace"
                    )
            else:
                warnings.append("Field 'name' should be a string")

        def check_rule_item(rule_item: Any, rule_path: str = "") -> None:
            """Recursively check rule items for case sensitivity issues."""
            if not isinstance(rule_item, dict):
                return

            if "and" in rule_item:
                for i, sub_rule in enumerate(rule_item["and"]):
                    check_rule_item(sub_rule, f"{rule_path}.and[{i}]")
            elif "or" in rule_item:
                for i, sub_rule in enumerate(rule_item["or"]):
                    check_rule_item(sub_rule, f"{rule_path}.or[{i}]")
            elif "match" in rule_item:
                match = rule_item["match"]
                if isinstance(match, dict):
                    match_type = match.get("type", "")
                    match_value = match.get("value", "")

                    if (
                        match_type in CASE_SENSITIVE_MATCH_TYPES
                        and isinstance(match_value, str)
                        and any(c.isupper() for c in match_value)
                    ):
                        transforms = rule_item.get("transform", [])
                        has_lowercase = (
                            "lowercase" in transforms if isinstance(transforms, list) else False
                        )

                        if not has_lowercase:
                            location = f"rules{rule_path}" if rule_path else "rules"
                            warnings.append(
                                f"Match at {location} uses '{match_type}' with uppercase letters "
                                f"but no 'lowercase' transform - consider adding lowercase transform for case-insensitive matching"
                            )

                    if isinstance(match_value, str):
                        lower_value = match_value.lower()
                        sql_keywords = [kw for kw in SQL_KEYWORD_INDICATORS if kw in lower_value]
                        if sql_keywords:
                            location = f"rules{rule_path}" if rule_path else "rules"
                            keywords_str = ", ".join(sorted(set(sql_keywords)))
                            warnings.append(
                                f"Match at {location} contains SQL keyword(s) ({keywords_str}); instead of keyword blacklisting, detect escaping characters like quotes or semicolons"
                            )

                        transforms = rule_item.get("transform", [])
                        if isinstance(transforms, list) and "urldecode" in transforms:
                            if "%" in match_value:
                                location = f"rules{rule_path}" if rule_path else "rules"
                                warnings.append(
                                    f"Match at {location} applies 'urldecode' but still contains percent-encoded characters; ensure the value is properly decoded or add another urldecode pass."
                                )

        if "rules" in parsed and isinstance(parsed["rules"], list):
            for i, rule in enumerate(parsed["rules"]):
                check_rule_item(rule, f"[{i}]")

        result_lines: list[str] = []

        if not warnings and not hints:
            result_lines.append("✅ LINT PASSED: No issues found")
            LOGGER.info("Lint completed with no findings")
        else:
            if warnings:
                result_lines.append("⚠️  WARNINGS:")
                for warning in warnings:
                    result_lines.append(f"  - {warning}")
                LOGGER.warning("Lint completed with %s warning(s)", len(warnings))

            if hints:
                if warnings:
                    result_lines.append("")
                result_lines.append("💡 HINTS:")
                for hint in hints:
                    result_lines.append(f"  - {hint}")
                LOGGER.info("Lint completed with %s hint(s)", len(hints))

        return [
            types.TextContent(
                type="text",
                text="\n".join(result_lines),
            )
        ]

    except yaml.YAMLError as e:
        LOGGER.error("Lint failed due to YAML error: %s", e)
        return [
            types.TextContent(
                type="text",
                text=f"❌ LINT ERROR: Cannot lint invalid YAML: {e!s}",
            )
        ]
    except Exception as e:
        LOGGER.error("Unexpected lint error: %s", e)
        return [
            types.TextContent(
                type="text",
                text=f"❌ LINT ERROR: Unexpected error: {e!s}",
            )
        ]


def _tool_get_waf_prompt(_: dict[str, Any] | None) -> list[types.TextContent]:
    try:
        LOGGER.info("Serving WAF prompt content")
        prompt_content = WAF_PROMPT_FILE.read_text(encoding="utf-8")
        return [
            types.TextContent(
                type="text",
                text=prompt_content,
            )
        ]
    except FileNotFoundError:
        LOGGER.error("WAF prompt file not found at %s", WAF_PROMPT_FILE)
        return [
            types.TextContent(
                type="text",
                text="Error: WAF prompt file not found.",
            )
        ]
    except Exception as exc:
        LOGGER.error("Error loading WAF prompt: %s", exc)
        return [
            types.TextContent(
                type="text",
                text=f"Error reading WAF prompt file: {exc!s}",
            )
        ]


def _tool_get_waf_examples(_: dict[str, Any] | None) -> list[types.TextContent]:
    try:
        LOGGER.info("Serving WAF examples content")
        examples_content = WAF_EXAMPLES_FILE.read_text(encoding="utf-8")
        return [
            types.TextContent(
                type="text",
                text=examples_content,
            )
        ]
    except FileNotFoundError:
        LOGGER.error("WAF examples file not found at %s", WAF_EXAMPLES_FILE)
        return [
            types.TextContent(
                type="text",
                text="Error: WAF examples file not found.",
            )
        ]
    except Exception as exc:
        LOGGER.error("Error loading WAF examples: %s", exc)
        return [
            types.TextContent(
                type="text",
                text=f"Error reading WAF examples file: {exc!s}",
            )
        ]


def _tool_generate_waf_rule(arguments: dict[str, Any] | None) -> list[types.TextContent]:
    try:
        main_prompt = WAF_PROMPT_FILE.read_text(encoding="utf-8")
        examples_prompt = WAF_EXAMPLES_FILE.read_text(encoding="utf-8")

        combined_prompt = f"{main_prompt}\n\n{examples_prompt}"

        nuclei_template = arguments.get("nuclei_template") if arguments else None
        LOGGER.info(
            "Generating WAF rule prompt (nuclei_template_present=%s)",
            bool(nuclei_template),
        )
        if nuclei_template:
            combined_prompt += (
                "\n\n### Input Nuclei Template to Process:\n"
                f"```yaml\n{nuclei_template}\n```"
            )

        return [
            types.TextContent(
                type="text",
                text=combined_prompt,
            )
        ]
    except FileNotFoundError as exc:
        LOGGER.error("Prompt generation failed due to missing file: %s", exc)
        return [
            types.TextContent(
                type="text",
                text=f"Error: Prompt file not found: {exc!s}",
            )
        ]
    except Exception as exc:
        LOGGER.error("Unexpected error generating WAF prompt: %s", exc)
        return [
            types.TextContent(
                type="text",
                text=f"Error generating WAF rule prompt: {exc!s}",
            )
        ]


def _tool_generate_waf_tests(arguments: dict[str, Any] | None) -> list[types.TextContent]:
    try:
        tests_prompt = WAF_TESTS_PROMPT_FILE.read_text(encoding="utf-8")
        nuclei_template = arguments.get("nuclei_template") if arguments else None
        rule_filename = arguments.get("rule_filename") if arguments else None

        LOGGER.info(
            "Generating WAF test prompt (nuclei_template_present=%s, rule_filename_present=%s)",
            bool(nuclei_template),
            bool(rule_filename),
        )

        combined_prompt = tests_prompt

        if rule_filename:
            combined_prompt += (
                "\n\n### Rule Under Test\n"
                f"The detection rule produced earlier is stored at: {rule_filename}\n"
                "Use this exact path in the config.yaml `appsec-rules` list."
            )

        if nuclei_template:
            combined_prompt += (
                "\n\n### Input Nuclei Template to Adapt:\n"
                f"```yaml\n{nuclei_template}\n```"
            )

        return [
            types.TextContent(
                type="text",
                text=combined_prompt,
            )
        ]
    except FileNotFoundError as exc:
        LOGGER.error("WAF test prompt missing: %s", exc)
        return [
            types.TextContent(
                type="text",
                text=f"Error: WAF test prompt file not found: {str(exc)}",
            )
        ]
    except Exception as exc:
        LOGGER.error("Unexpected error generating WAF test prompt: %s", exc)
        return [
            types.TextContent(
                type="text",
                text=f"Error generating WAF test prompt: {str(exc)}",
            )
        ]


def _tool_validate_waf_rule(arguments: dict[str, Any] | None) -> list[types.TextContent]:
    if not arguments or "rule_yaml" not in arguments:
        LOGGER.warning("Validation request missing 'rule_yaml' argument")
        return [
            types.TextContent(
                type="text",
                text="Error: rule_yaml parameter is required",
            )
        ]

    rule_yaml = arguments["rule_yaml"]
    LOGGER.info("Received validation request for WAF rule")
    return _validate_waf_rule(rule_yaml)


def _tool_lint_waf_rule(arguments: dict[str, Any] | None) -> list[types.TextContent]:
    if not arguments or "rule_yaml" not in arguments:
        LOGGER.warning("Lint request missing 'rule_yaml' argument")
        return [
            types.TextContent(
                type="text",
                text="Error: rule_yaml parameter is required",
            )
        ]

    rule_yaml = arguments["rule_yaml"]
    LOGGER.info("Received lint request for WAF rule")
    return _lint_waf_rule(rule_yaml)


def _tool_deploy_waf_rule(_: dict[str, Any] | None) -> list[types.TextContent]:
    try:
        LOGGER.info("Serving WAF deployment guide content")
        deploy_content = WAF_DEPLOY_FILE.read_text(encoding="utf-8")
        return [
            types.TextContent(
                type="text",
                text=deploy_content,
            )
        ]
    except FileNotFoundError:
        LOGGER.error("WAF deployment guide missing at %s", WAF_DEPLOY_FILE)
        return [
            types.TextContent(
                type="text",
                text="Error: WAF deployment guide file not found.",
            )
        ]
    except Exception as exc:
        LOGGER.error("Error loading WAF deployment guide: %s", exc)
        return [
            types.TextContent(
                type="text",
<<<<<<< HEAD
                text=f"Error reading WAF deployment guide: {str(exc)}"
=======
                text=f"Error reading WAF deployment guide: {exc!s}",
>>>>>>> 27725c9b
            )
        ]


def _tool_manage_waf_stack(arguments: dict[str, Any] | None) -> list[types.TextContent]:
    try:
        if not arguments:
            LOGGER.warning("manage_waf_stack called without arguments")
            raise ValueError("Missing arguments payload")

        action = arguments.get("action")
        if action not in {"start", "stop"}:
            LOGGER.warning("manage_waf_stack received invalid action: %s", action)
            raise ValueError("Action must be 'start' or 'stop'")

        if action == "start":
            rule_yaml = arguments.get("rule_yaml")
            if not isinstance(rule_yaml, str) or not rule_yaml.strip():
                LOGGER.warning("manage_waf_stack start called without rule YAML")
                raise ValueError("'rule_yaml' must be provided when starting the stack")

            LOGGER.info("manage_waf_stack starting WAF stack")
            target_url, error_message = _start_waf_test_stack(rule_yaml)
            if error_message:
                LOGGER.error("Failed to start WAF stack: %s", error_message)
                return [
                    types.TextContent(
                        type="text",
                        text=f"❌ WAF stack start error: {error_message}",
                    )
                ]

            if not target_url:
                LOGGER.error("WAF stack start returned no target URL and no explicit error")
                return [
                    types.TextContent(
                        type="text",
                        text=(
                            "❌ WAF stack start error: stack did not return a service URL but also did not report a specific error."
                        ),
                    )
                ]

            return [
                types.TextContent(
                    type="text",
                    text=(
                        "✅ WAF test stack is up. The nginx entry-point is available at "
                        f"{target_url}. Issue malicious payloads that should be blocked as well as "
                        "benign requests that must remain allowed, then use 'manage_waf_stack' with "
                        "action=stop when finished."
                    ),
                )
            ]

        LOGGER.info("manage_waf_stack stopping WAF stack")
        _stop_waf_test_stack()
        return [
            types.TextContent(
                type="text",
                text="🛑 WAF test stack stopped and containers removed",
            )
        ]

    except Exception as exc:
        LOGGER.error("manage_waf_stack error: %s", exc)
        return [
            types.TextContent(
                type="text",
                text=f"❌ Stack management error: {exc!s}",
            )
        ]


def _tool_run_waf_tests(arguments: dict[str, Any] | None) -> list[types.TextContent]:
    stack_started_here = False
    try:
        if not arguments:
            LOGGER.warning("run_waf_tests called without arguments")
            raise ValueError("Missing arguments payload")

        rule_yaml = arguments.get("rule_yaml")
        nuclei_yaml = arguments.get("nuclei_yaml")

        if not isinstance(rule_yaml, str) or not rule_yaml.strip():
            raise ValueError("'rule_yaml' must be a non-empty string")
        if not isinstance(nuclei_yaml, str) or not nuclei_yaml.strip():
            raise ValueError("'nuclei_yaml' must be a non-empty string")

        LOGGER.info(
            "Starting WAF stack for nuclei test (image=%s, target_url=%s)",
            WAF_DEFAULT_NUCLEI_IMAGE,
            WAF_DEFAULT_TARGET_URL,
        )

        target_endpoint, stack_error = _start_waf_test_stack(rule_yaml)
        if stack_error:
            if "appears to be running already" in stack_error.lower():
                LOGGER.info("Existing stack detected; attempting restart before running tests")
                _stop_waf_test_stack()
                target_endpoint, stack_error = _start_waf_test_stack(rule_yaml)
            if stack_error:
                LOGGER.error("Unable to start WAF stack: %s", stack_error)
                return [
                    types.TextContent(
                        type="text",
                        text=f"❌ Unable to start WAF stack: {stack_error}",
                    )
                ]
        stack_started_here = True

        with tempfile.TemporaryDirectory(prefix="waf-test-") as temp_dir:
            workspace = Path(temp_dir)

            template_path = workspace / "nuclei-template.yaml"
            template_path.parent.mkdir(parents=True, exist_ok=True)
            template_path.write_text(nuclei_yaml, encoding="utf-8")

            LOGGER.info(
                "Running nuclei template against %s (image=%s)",
                WAF_DEFAULT_TARGET_URL,
                WAF_DEFAULT_NUCLEI_IMAGE,
            )
            success, message = _run_nuclei_container(
                workspace,
                template_path,
                nuclei_image=WAF_DEFAULT_NUCLEI_IMAGE,
                target_url=WAF_DEFAULT_TARGET_URL,
            )

        if not success:
            stack_logs = _collect_compose_logs(["crowdsec", "nginx"])
            parts = [
                "❌ Nuclei test failed.",
                "=== NUCLEI OUTPUT ===",
                message,
            ]
            if stack_logs:
                parts.append("=== STACK LOGS (crowdsec/nginx) ===")
                parts.append(stack_logs)
            joined = "\n\n".join(parts)
            return [
                types.TextContent(
                    type="text",
                    text=joined,
                )
            ]

        success_sections = [
            "✅ Nuclei test succeeded.",
            f"Target endpoint inside the stack: {WAF_DEFAULT_TARGET_URL}",
            f"Host accessible endpoint: {target_endpoint or 'unknown'}",
            "=== NUCLEI OUTPUT ===",
            message,
        ]
        stack_logs = _collect_compose_logs(["crowdsec", "nginx"])
        if stack_logs:
            success_sections.extend(
                [
                    "=== STACK LOGS (crowdsec/nginx) ===",
                    stack_logs,
                ]
            )
        return [
            types.TextContent(
                type="text",
                text="\n\n".join(success_sections),
            )
        ]

    except Exception as exc:
        LOGGER.error("run_waf_tests error: %s", exc)
        return [
            types.TextContent(
                type="text",
                text=f"❌ Test execution error: {str(exc)}",
            )
        ]
    finally:
        if stack_started_here:
            try:
                _stop_waf_test_stack()
            except Exception as stop_exc:  # pragma: no cover - best effort cleanup
                LOGGER.warning("Failed to stop WAF stack during cleanup: %s", stop_exc)
            
def _search_repo_for_cve(repo_path: Path, cve: str) -> list[Path]:
    """Return files whose name contains the CVE identifier (case-insensitive)."""
    lower_token = cve.lower()
    matches: list[Path] = []

    for candidate in repo_path.rglob("*"):
        if not candidate.is_file():
            continue
        if lower_token in candidate.name.lower():
            matches.append(candidate)

    return matches


def _tool_fetch_nuclei_exploit(arguments: dict[str, Any] | None) -> list[types.TextContent]:
    try:
        if not arguments:
            LOGGER.warning("fetch_nuclei_exploit called without arguments")
            raise ValueError("Missing arguments payload")

        raw_cve = arguments.get("cve")
        if not isinstance(raw_cve, str) or not raw_cve.strip():
            LOGGER.warning("fetch_nuclei_exploit received invalid CVE argument: %s", raw_cve)
            raise ValueError("cve must be a non-empty string")

        cve = raw_cve.strip().upper()
        if not cve.startswith("CVE-"):
            cve = f"CVE-{cve}"

        target_path = DEFAULT_EXPLOIT_TARGET_DIR
        target_path.mkdir(parents=True, exist_ok=True)

        LOGGER.info("Fetching nuclei exploit templates for %s", cve)
        findings: list[str] = []
        rendered_templates: list[str] = []
        total_files = 0

        for repo_url in DEFAULT_EXPLOIT_REPOSITORIES:
            cleaned_url = repo_url.rstrip("/")
            repo_name = cleaned_url.split("/")[-1] or "repository"
            repo_name = repo_name.removesuffix(".git")
            repo_path = target_path / repo_name

            if repo_path.exists():
                if not (repo_path / ".git").exists():
                    raise RuntimeError(
                        f"Destination {repo_path} exists but is not a git repository"
                    )
                git_cmd = ["git", "-C", str(repo_path), "pull", "--ff-only"]
            else:
                git_cmd = ["git", "clone", "--depth", "1", cleaned_url, str(repo_path)]

            git_result = subprocess.run(
                git_cmd,
                capture_output=True,
                text=True,
            )
            if git_result.returncode != 0:
                detail = (git_result.stderr or git_result.stdout or "git command failed").strip()
                LOGGER.error("Git operation failed for %s: %s", cleaned_url, detail)
                raise RuntimeError(f"git operation failed for {cleaned_url}: {detail}")

            matched_files = _search_repo_for_cve(repo_path, cve)
            if not matched_files:
                continue

            findings.append(f"Repository: {cleaned_url}")
            for file_path in matched_files:
                try:
                    relative_path = file_path.relative_to(repo_path)
                except ValueError:
                    relative_path = file_path
                findings.append(f"  {relative_path}")
                try:
                    try:
                        file_contents = file_path.read_text(encoding="utf-8")
                    except UnicodeDecodeError:
                        file_contents = file_path.read_text(encoding="utf-8", errors="replace")
                except OSError as read_err:
                    findings.append(f"    (failed to read {relative_path}: {read_err})")
                    continue
                rendered_templates.append(
                    f"### {cleaned_url} :: {relative_path}\n```yaml\n{file_contents}\n```"
                )
                total_files += 1

        if total_files == 0:
            LOGGER.warning("No nuclei exploit templates found for %s", cve)
            detail_section = "\n\nScan details:\n" + "\n".join(findings) if findings else ""
            return [
                types.TextContent(
                    type="text",
                    text=(
                        f"No files containing {cve} were found in the provided repositories."
                        f"{detail_section}"
                    ),
                )
            ]

        summary_lines = [
            f"Fetched {total_files} template(s) containing {cve} from configured repositories.",
            "\n".join(findings),
            "",
            "Present each template below to the user inside a ```yaml``` code block:",
            "",
            "\n\n".join(rendered_templates),
        ]

        return [
            types.TextContent(
                type="text",
                text="\n".join(summary_lines),
            )
        ]

    except Exception as exc:
        LOGGER.error("fetch_nuclei_exploit error: %s", exc)
        return [
            types.TextContent(
                type="text",
                text=f"❌ fetch nuclei exploit error: {exc!s}",
            )
        ]


def _tool_curl_waf_endpoint(arguments: dict[str, Any] | None) -> list[types.TextContent]:
    try:
        if not arguments:
            LOGGER.warning("curl_waf_endpoint called without arguments")
            raise ValueError("Missing arguments payload")

        method = arguments.get("method")
        path = arguments.get("path")
        body = arguments.get("body")
        headers = arguments.get("headers") or {}
        timeout = arguments.get("timeout", 10)

        if not isinstance(method, str) or not isinstance(path, str):
            LOGGER.warning("curl_waf_endpoint received invalid method/path types")
            raise ValueError("'method' and 'path' must be strings")

        method = method.upper().strip()
        path = path.strip() or "/"

        if not path.startswith("/"):
            if "://" in path:
                parsed = urllib.parse.urlparse(path)
                path = urllib.parse.urlunparse(
                    ("", "", parsed.path or "/", parsed.params, parsed.query, parsed.fragment)
                )
            else:
                path = "/" + path

        if body is not None and not isinstance(body, str):
            LOGGER.warning("curl_waf_endpoint received non-string body payload")
            raise ValueError("'body' must be a string when provided")

        LOGGER.info(
            "curl_waf_endpoint executing %s request to %s (timeout=%s)", method, path, timeout
        )
        try:
            response = requests.request(
                method=method,
                url=f"http://localhost:8081{path}",
                headers=headers if isinstance(headers, dict) else {},
                data=body,
                timeout=timeout,
            )
        except requests.RequestException as req_err:
            raise RuntimeError(f"HTTP request failed: {req_err}") from req_err

        header_lines = "\n".join(f"{k}: {v}" for k, v in response.headers.items())
        response_text = (
            f">>> {method} http://localhost:8081{path}\n"
            f"Status: {response.status_code}\n"
            f"Headers:\n{header_lines}\n\n"
            f"Body:\n{response.text}"
        )

        LOGGER.info(
            "curl_waf_endpoint completed with status %s for %s %s",
            response.status_code,
            method,
            path,
        )
        return [
            types.TextContent(
                type="text",
                text=response_text,
            )
        ]

    except Exception as exc:
        LOGGER.error("curl_waf_endpoint error: %s", exc)
        return [
            types.TextContent(
                type="text",
                text=f"❌ curl error: {exc!s}",
            )
        ]


WAF_TOOL_HANDLERS: dict[str, ToolHandler] = {
    "get_waf_prompt": _tool_get_waf_prompt,
    "get_waf_examples": _tool_get_waf_examples,
    "generate_waf_rule": _tool_generate_waf_rule,
    "generate_waf_tests": _tool_generate_waf_tests,
    "validate_waf_rule": _tool_validate_waf_rule,
    "lint_waf_rule": _tool_lint_waf_rule,
    "deploy_waf_rule": _tool_deploy_waf_rule,
    "fetch_nuclei_exploit": _tool_fetch_nuclei_exploit,
    "manage_waf_stack": _tool_manage_waf_stack,
    "run_waf_tests": _tool_run_waf_tests,
    "curl_waf_endpoint": _tool_curl_waf_endpoint,
}

WAF_TOOLS: list[types.Tool] = [
    types.Tool(
        name="get_waf_prompt",
        description="Get the main WAF rule generation prompt for CrowdSec",
        inputSchema={
            "type": "object",
            "properties": {},
            "additionalProperties": False,
        },
    ),
    types.Tool(
        name="get_waf_examples",
        description="Get WAF rule generation examples for CrowdSec",
        inputSchema={
            "type": "object",
            "properties": {},
            "additionalProperties": False,
        },
    ),
    types.Tool(
        name="generate_waf_rule",
        description="Get the complete WAF rule generation prompt (main prompt + examples) for CrowdSec",
        inputSchema={
            "type": "object",
            "properties": {
                "nuclei_template": {
                    "type": "string",
                    "description": "Optional Nuclei template to include in the prompt for immediate processing",
                }
            },
            "additionalProperties": False,
        },
    ),
    types.Tool(
        name="generate_waf_tests",
        description="Get the WAF test generation prompt for producing config.yaml and adapted Nuclei templates",
        inputSchema={
            "type": "object",
            "properties": {
                "nuclei_template": {
                    "type": "string",
                    "description": "Optional Nuclei template to include so the assistant can adapt it for testing",
                },
                "rule_filename": {
                    "type": "string",
                    "description": "Optional path to the generated rule (e.g. ./appsec-rules/crowdsecurity/vpatch-CVE-XXXX-YYYY.yaml)",
                },
            },
            "additionalProperties": False,
        },
    ),
    types.Tool(
        name="run_waf_tests",
        description="Start the WAF harness and execute the provided nuclei test template against it",
        inputSchema={
            "type": "object",
            "properties": {
                "rule_yaml": {
                    "type": "string",
                    "description": "CrowdSec WAF rule YAML to load into the harness before running tests",
                },
                "nuclei_yaml": {
                    "type": "string",
                    "description": "Adapted nuclei template YAML that should trigger a block (HTTP 403)",
                },
            },
            "required": ["rule_yaml", "nuclei_yaml"],
            "additionalProperties": False,
        },
    ),
    types.Tool(
        name="validate_waf_rule",
        description="Validate that a CrowdSec WAF rule YAML is syntactically correct",
        inputSchema={
            "type": "object",
            "properties": {
                "rule_yaml": {
                    "type": "string",
                    "description": "The YAML content of the WAF rule to validate",
                }
            },
            "required": ["rule_yaml"],
            "additionalProperties": False,
        },
    ),
    types.Tool(
        name="lint_waf_rule",
        description="Lint a CrowdSec WAF rule and provide warnings/hints for improvement",
        inputSchema={
            "type": "object",
            "properties": {
                "rule_yaml": {
                    "type": "string",
                    "description": "The YAML content of the WAF rule to lint",
                }
            },
            "required": ["rule_yaml"],
            "additionalProperties": False,
        },
    ),
    types.Tool(
        name="deploy_waf_rule",
        description="Get deployment instructions for CrowdSec WAF rules",
        inputSchema={
            "type": "object",
            "properties": {},
            "additionalProperties": False,
        },
    ),
    types.Tool(
        name="fetch_nuclei_exploit",
        description="Retrieve nuclei templates from the official repository for a CVE to help with generation of WAF rules",
        inputSchema={
            "type": "object",
            "properties": {
                "cve": {
                    "type": "string",
                    "description": "CVE identifier to search for (e.g. CVE-2024-12345)",
                },
            },
            "required": ["cve"],
            "additionalProperties": False,
        },
    ),
    types.Tool(
        name="manage_waf_stack",
        description="Start or stop the Docker-based CrowdSec AppSec test stack so the rule can be exercised with allowed and blocked requests",
        inputSchema={
            "type": "object",
            "properties": {
                "action": {
                    "type": "string",
                    "enum": ["start", "stop"],
                    "description": "Whether to start or stop the stack",
                },
                "rule_yaml": {
                    "type": "string",
                    "description": "WAF rule YAML content to mount into the stack when starting",
                },
            },
            "required": ["action"],
            "additionalProperties": False,
        },
    ),
    types.Tool(
        name="curl_waf_endpoint",
        description="Execute an HTTP request against the local WAF test endpoint (http://localhost:8081)",
        inputSchema={
            "type": "object",
            "properties": {
                "method": {
                    "type": "string",
                    "enum": ["GET", "POST", "PUT", "DELETE", "PATCH", "HEAD", "OPTIONS"],
                    "description": "HTTP method to use",
                },
                "path": {
                    "type": "string",
                    "description": "Request path (e.g. /, /admin?x=y). Automatically prefixed with http://localhost:8081",
                },
                "body": {
                    "type": "string",
                    "description": "Optional request body",
                },
                "headers": {
                    "type": "object",
                    "description": "Optional headers to include",
                    "additionalProperties": {"type": "string"},
                },
                "timeout": {
                    "type": "number",
                    "description": "Optional curl timeout in seconds",
                    "minimum": 0.1,
                },
            },
            "required": ["method", "path"],
            "additionalProperties": False,
        },
    ),
]

WAF_RESOURCES: list[types.Resource] = [
    types.Resource(
        uri="file://prompts/prompt-waf.txt",
        name="WAF Rule Generation Prompt",
        description="Main prompt for generating CrowdSec WAF rules from Nuclei templates",
        mimeType="text/plain",
    ),
    types.Resource(
        uri="file://prompts/prompt-waf-examples.txt",
        name="WAF Rule Examples",
        description="Examples of WAF rule generation for CrowdSec",
        mimeType="text/plain",
    ),
    types.Resource(
        uri="file://prompts/prompt-waf-deploy.txt",
        name="WAF Rule Deployment Guide",
        description="Step-by-step guide for deploying CrowdSec WAF rules",
        mimeType="text/plain",
    ),
    types.Resource(
        uri="file://prompts/prompt-waf-tests.txt",
        name="WAF Test Generation Prompt",
        description="Instructions for producing config.yaml and adapted Nuclei templates for WAF testing",
        mimeType="text/plain",
    ),
]

WAF_RESOURCE_READERS: dict[str, Callable[[], str]] = {
    "file://prompts/prompt-waf.txt": lambda: WAF_PROMPT_FILE.read_text(encoding="utf-8"),
    "file://prompts/prompt-waf-examples.txt": lambda: WAF_EXAMPLES_FILE.read_text(encoding="utf-8"),
    "file://prompts/prompt-waf-deploy.txt": lambda: WAF_DEPLOY_FILE.read_text(encoding="utf-8"),
    "file://prompts/prompt-waf-tests.txt": lambda: WAF_TESTS_PROMPT_FILE.read_text(encoding="utf-8"),
}

REGISTRY.register_tools(WAF_TOOL_HANDLERS, WAF_TOOLS)
REGISTRY.register_resources(WAF_RESOURCES, WAF_RESOURCE_READERS)<|MERGE_RESOLUTION|>--- conflicted
+++ resolved
@@ -877,11 +877,7 @@
         return [
             types.TextContent(
                 type="text",
-<<<<<<< HEAD
-                text=f"Error reading WAF deployment guide: {str(exc)}"
-=======
                 text=f"Error reading WAF deployment guide: {exc!s}",
->>>>>>> 27725c9b
             )
         ]
 
