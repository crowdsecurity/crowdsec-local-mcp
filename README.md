--- conflicted
+++ resolved
@@ -49,11 +49,7 @@
 
 ### Quick MCP client setup
 
-<<<<<<< HEAD
-- Install the package and configure supported MCP clients with `uvx --from crowdsec-local-mcp init <target>`, where `<target>` is one of `claude-desktop`, `chatgpt`, `vscode`, or `stdio`.
-=======
 - Configure supported clients automatically with `uvx --from crowdsec-local-mcp init <client>`, where `<client>` is one of `claude-desktop`, `chatgpt`, `vscode`, or `stdio`:
->>>>>>> c2639232
 
 ```bash
 uvx --from crowdsec-local-mcp init claude-desktop
